--- conflicted
+++ resolved
@@ -32,16 +32,13 @@
 pytest = "^6.2.5"
 pytest-cov = "^3.0.0"
 pytest-mock = "^3.6.0"
-<<<<<<< HEAD
 pandas = "^2.1.0"
 plotly = "^5.16.1"
 matplotlib = "^3.7.3"
 joblib = "^1.3.2"
 future = "^0.18.3"
-=======
 flake8 = ">=4.0.1"
 auxiliary = ">=0.1.0"
->>>>>>> 78e694fe
 
 [tool.poetry.group.docs]
 optional = true
