<<<<<<< HEAD
from abc import ABC, abstractmethod
from time import perf_counter
=======
>>>>>>> e1d80cc7
from typing import Type

from panoptica.instance_approximator import InstanceApproximator
from panoptica.instance_evaluator import evaluate_matched_instance
from panoptica.instance_matcher import InstanceMatchingAlgorithm
from panoptica.metrics import Metrics, _MatchingMetric
from panoptica.panoptic_result import PanopticaResult
from panoptica.timing import measure_time
<<<<<<< HEAD
from panoptica.utils import EdgeCaseHandler
from panoptica.utils.processing_pair import (
    MatchedInstancePair,
    SemanticPair,
    UnmatchedInstancePair,
    _ProcessingPair,
)
=======
from panoptica.utils.datatypes import (MatchedInstancePair, SemanticPair,
                                       UnmatchedInstancePair, _ProcessingPair)
from panoptica.utils.citation_reminder import citation_reminder
>>>>>>> e1d80cc7


class Panoptic_Evaluator:
    def __init__(
        self,
        expected_input: Type[SemanticPair] | Type[UnmatchedInstancePair] | Type[MatchedInstancePair] = MatchedInstancePair,
        instance_approximator: InstanceApproximator | None = None,
        instance_matcher: InstanceMatchingAlgorithm | None = None,
        edge_case_handler: EdgeCaseHandler | None = None,
        eval_metrics: list[_MatchingMetric] = [Metrics.DSC, Metrics.IOU, Metrics.ASSD],
        decision_metric: _MatchingMetric | None = None,
        decision_threshold: float | None = None,
        log_times: bool = False,
        verbose: bool = False,
    ) -> None:
        """Creates a Panoptic_Evaluator, that saves some parameters to be used for all subsequent evaluations

        Args:
            expected_input (type, optional): Expected DataPair Input. Defaults to type(MatchedInstancePair).
            instance_approximator (InstanceApproximator | None, optional): Determines which instance approximator is used if necessary. Defaults to None.
            instance_matcher (InstanceMatchingAlgorithm | None, optional): Determines which instance matching algorithm is used if necessary. Defaults to None.
            iou_threshold (float, optional): Iou Threshold for evaluation. Defaults to 0.5.
        """
        self.__expected_input = expected_input
        #
        self.__instance_approximator = instance_approximator
        self.__instance_matcher = instance_matcher
        self.__eval_metrics = eval_metrics
        self.__decision_metric = decision_metric
        self.__decision_threshold = decision_threshold

        self.__edge_case_handler = edge_case_handler if edge_case_handler is not None else EdgeCaseHandler()
        if self.__decision_metric is not None:
            assert self.__decision_threshold is not None, "decision metric set but no decision threshold for it"
        #
        self.__log_times = log_times
        self.__verbose = verbose

    @citation_reminder
    @measure_time
    def evaluate(
        self,
        processing_pair: SemanticPair | UnmatchedInstancePair | MatchedInstancePair | PanopticaResult,
    ) -> tuple[PanopticaResult, dict[str, _ProcessingPair]]:
        assert type(
            processing_pair) == self.__expected_input, f"input not of expected type {self.__expected_input}"
        return panoptic_evaluate(
            processing_pair=processing_pair,
            edge_case_handler=self.__edge_case_handler,
            instance_approximator=self.__instance_approximator,
            instance_matcher=self.__instance_matcher,
            eval_metrics=self.__eval_metrics,
            decision_metric=self.__decision_metric,
            decision_threshold=self.__decision_threshold,
            log_times=self.__log_times,
            verbose=self.__verbose,
        )


def panoptic_evaluate(
    processing_pair: SemanticPair | UnmatchedInstancePair | MatchedInstancePair | PanopticaResult,
    instance_approximator: InstanceApproximator | None = None,
    instance_matcher: InstanceMatchingAlgorithm | None = None,
    eval_metrics: list[_MatchingMetric] = [Metrics.DSC, Metrics.IOU, Metrics.ASSD],
    decision_metric: _MatchingMetric | None = None,
    decision_threshold: float | None = None,
    edge_case_handler: EdgeCaseHandler | None = None,
    log_times: bool = False,
    verbose: bool = False,
    **kwargs,
) -> tuple[PanopticaResult, dict[str, _ProcessingPair]]:
    """
    Perform panoptic evaluation on the given processing pair.

    Args:
        processing_pair (SemanticPair | UnmatchedInstancePair | MatchedInstancePair | PanopticaResult):
            The processing pair to be evaluated.
        instance_approximator (InstanceApproximator | None, optional):
            The instance approximator used for approximating instances in the SemanticPair.
        instance_matcher (InstanceMatchingAlgorithm | None, optional):
            The instance matcher used for matching instances in the UnmatchedInstancePair.
        iou_threshold (float, optional):
            The IoU threshold for evaluating matched instances. Defaults to 0.5.
        **kwargs:
            Additional keyword arguments.

    Returns:
        tuple[PanopticaResult, dict[str, _ProcessingPair]]:
            A tuple containing the panoptic result and a dictionary of debug data.

    Raises:
        AssertionError: If the input processing pair does not match the expected types.
        RuntimeError: If the end of the panoptic pipeline is reached without producing results.

    Example:
    >>> panoptic_evaluate(SemanticPair(...), instance_approximator=InstanceApproximator(), iou_threshold=0.6)
    (PanopticaResult(...), {'UnmatchedInstanceMap': _ProcessingPair(...), 'MatchedInstanceMap': _ProcessingPair(...)})
    """
    print("Panoptic: Start Evaluation")
    if edge_case_handler is None:
        # use default edgecase handler
        edge_case_handler = EdgeCaseHandler()
    debug_data: dict[str, _ProcessingPair] = {}
    # First Phase: Instance Approximation
    if isinstance(processing_pair, PanopticaResult):
        print("-- Input was Panoptic Result, will just return")
        return processing_pair, debug_data

    # Crops away unecessary space of zeroes
    processing_pair.crop_data()

    if isinstance(processing_pair, SemanticPair):
        assert instance_approximator is not None, "Got SemanticPair but not InstanceApproximator"
        print("-- Got SemanticPair, will approximate instances")
<<<<<<< HEAD
        start = perf_counter()
        processing_pair = instance_approximator.approximate_instances(processing_pair)
        if log_times:
            print(f"-- Approximation took {perf_counter() - start} seconds")
=======
        processing_pair = instance_approximator.approximate_instances(
            processing_pair)
>>>>>>> e1d80cc7
        debug_data["UnmatchedInstanceMap"] = processing_pair.copy()

    # Second Phase: Instance Matching
    if isinstance(processing_pair, UnmatchedInstancePair):
        processing_pair = _handle_zero_instances_cases(processing_pair, edge_case_handler=edge_case_handler)

    if isinstance(processing_pair, UnmatchedInstancePair):
        print("-- Got UnmatchedInstancePair, will match instances")
        assert instance_matcher is not None, "Got UnmatchedInstancePair but not InstanceMatchingAlgorithm"
        start = perf_counter()
        processing_pair = instance_matcher.match_instances(
            processing_pair,
        )
        if log_times:
            print(f"-- Matching took {perf_counter() - start} seconds")

        debug_data["MatchedInstanceMap"] = processing_pair.copy()

    # Third Phase: Instance Evaluation
    if isinstance(processing_pair, MatchedInstancePair):
        processing_pair = _handle_zero_instances_cases(processing_pair, edge_case_handler=edge_case_handler)

    if isinstance(processing_pair, MatchedInstancePair):
        print("-- Got MatchedInstancePair, will evaluate instances")
<<<<<<< HEAD
        start = perf_counter()
        processing_pair = evaluate_matched_instance(
            processing_pair,
            eval_metrics=eval_metrics,
            decision_metric=decision_metric,
            decision_threshold=decision_threshold,
            edge_case_handler=edge_case_handler,
        )
        if log_times:
            print(f"-- Instance Evaluation took {perf_counter() - start} seconds")
=======
        processing_pair = evaluate_matched_instance(
            processing_pair, iou_threshold=iou_threshold)
>>>>>>> e1d80cc7

    if isinstance(processing_pair, PanopticaResult):
        return processing_pair, debug_data

    raise RuntimeError("End of panoptic pipeline reached without results")


def _handle_zero_instances_cases(
    processing_pair: UnmatchedInstancePair | MatchedInstancePair,
    edge_case_handler: EdgeCaseHandler,
) -> UnmatchedInstancePair | MatchedInstancePair | PanopticaResult:
    """
    Handle edge cases when comparing reference and prediction masks.

    Args:
        num_ref_instances (int): Number of instances in the reference mask.
        num_pred_instances (int): Number of instances in the prediction mask.

    Returns:
        PanopticaResult: Result object with evaluation metrics.
    """
    n_reference_instance = processing_pair.n_reference_instance
    n_prediction_instance = processing_pair.n_prediction_instance

    # Handle cases where either the reference or the prediction is empty
    if n_prediction_instance == 0 and n_reference_instance == 0:
        # Both references and predictions are empty, perfect match
        return PanopticaResult(
            num_ref_instances=0,
            num_pred_instances=0,
            tp=0,
            list_metrics={},
            edge_case_handler=edge_case_handler,
        )
    if n_reference_instance == 0:
        # All references are missing, only false positives
        return PanopticaResult(
            num_ref_instances=0,
            num_pred_instances=n_prediction_instance,
            tp=0,
            list_metrics={},
            edge_case_handler=edge_case_handler,
        )
    if n_prediction_instance == 0:
        # All predictions are missing, only false negatives
        return PanopticaResult(
            num_ref_instances=n_reference_instance,
            num_pred_instances=0,
            tp=0,
            list_metrics={},
            edge_case_handler=edge_case_handler,
        )
    return processing_pair<|MERGE_RESOLUTION|>--- conflicted
+++ resolved
@@ -1,8 +1,5 @@
-<<<<<<< HEAD
 from abc import ABC, abstractmethod
 from time import perf_counter
-=======
->>>>>>> e1d80cc7
 from typing import Type
 
 from panoptica.instance_approximator import InstanceApproximator
@@ -11,7 +8,6 @@
 from panoptica.metrics import Metrics, _MatchingMetric
 from panoptica.panoptic_result import PanopticaResult
 from panoptica.timing import measure_time
-<<<<<<< HEAD
 from panoptica.utils import EdgeCaseHandler
 from panoptica.utils.processing_pair import (
     MatchedInstancePair,
@@ -19,11 +15,7 @@
     UnmatchedInstancePair,
     _ProcessingPair,
 )
-=======
-from panoptica.utils.datatypes import (MatchedInstancePair, SemanticPair,
-                                       UnmatchedInstancePair, _ProcessingPair)
 from panoptica.utils.citation_reminder import citation_reminder
->>>>>>> e1d80cc7
 
 
 class Panoptic_Evaluator:
@@ -68,8 +60,7 @@
         self,
         processing_pair: SemanticPair | UnmatchedInstancePair | MatchedInstancePair | PanopticaResult,
     ) -> tuple[PanopticaResult, dict[str, _ProcessingPair]]:
-        assert type(
-            processing_pair) == self.__expected_input, f"input not of expected type {self.__expected_input}"
+        assert type(processing_pair) == self.__expected_input, f"input not of expected type {self.__expected_input}"
         return panoptic_evaluate(
             processing_pair=processing_pair,
             edge_case_handler=self.__edge_case_handler,
@@ -138,15 +129,10 @@
     if isinstance(processing_pair, SemanticPair):
         assert instance_approximator is not None, "Got SemanticPair but not InstanceApproximator"
         print("-- Got SemanticPair, will approximate instances")
-<<<<<<< HEAD
         start = perf_counter()
         processing_pair = instance_approximator.approximate_instances(processing_pair)
         if log_times:
             print(f"-- Approximation took {perf_counter() - start} seconds")
-=======
-        processing_pair = instance_approximator.approximate_instances(
-            processing_pair)
->>>>>>> e1d80cc7
         debug_data["UnmatchedInstanceMap"] = processing_pair.copy()
 
     # Second Phase: Instance Matching
@@ -171,7 +157,6 @@
 
     if isinstance(processing_pair, MatchedInstancePair):
         print("-- Got MatchedInstancePair, will evaluate instances")
-<<<<<<< HEAD
         start = perf_counter()
         processing_pair = evaluate_matched_instance(
             processing_pair,
@@ -182,10 +167,6 @@
         )
         if log_times:
             print(f"-- Instance Evaluation took {perf_counter() - start} seconds")
-=======
-        processing_pair = evaluate_matched_instance(
-            processing_pair, iou_threshold=iou_threshold)
->>>>>>> e1d80cc7
 
     if isinstance(processing_pair, PanopticaResult):
         return processing_pair, debug_data
