--- conflicted
+++ resolved
@@ -8,12 +8,8 @@
 from panoptica.metrics import Metrics, _MatchingMetric
 from panoptica.panoptic_result import PanopticaResult
 from panoptica.timing import measure_time
-<<<<<<< HEAD
 from panoptica.utils import EdgeCaseHandler
 from panoptica.utils.processing_pair import (
-=======
-from panoptica.utils.datatypes import (
->>>>>>> c4ee23af
     MatchedInstancePair,
     SemanticPair,
     UnmatchedInstancePair,
@@ -25,9 +21,7 @@
 class Panoptic_Evaluator:
     def __init__(
         self,
-        expected_input: Type[SemanticPair]
-        | Type[UnmatchedInstancePair]
-        | Type[MatchedInstancePair] = MatchedInstancePair,
+        expected_input: Type[SemanticPair] | Type[UnmatchedInstancePair] | Type[MatchedInstancePair] = MatchedInstancePair,
         instance_approximator: InstanceApproximator | None = None,
         instance_matcher: InstanceMatchingAlgorithm | None = None,
         edge_case_handler: EdgeCaseHandler | None = None,
@@ -64,20 +58,9 @@
     @measure_time
     def evaluate(
         self,
-<<<<<<< HEAD
         processing_pair: SemanticPair | UnmatchedInstancePair | MatchedInstancePair | PanopticaResult,
     ) -> tuple[PanopticaResult, dict[str, _ProcessingPair]]:
         assert type(processing_pair) == self.__expected_input, f"input not of expected type {self.__expected_input}"
-=======
-        processing_pair: SemanticPair
-        | UnmatchedInstancePair
-        | MatchedInstancePair
-        | PanopticaResult,
-    ) -> tuple[PanopticaResult, dict[str, _ProcessingPair]]:
-        assert (
-            type(processing_pair) == self.__expected_input
-        ), f"input not of expected type {self.__expected_input}"
->>>>>>> c4ee23af
         return panoptic_evaluate(
             processing_pair=processing_pair,
             edge_case_handler=self.__edge_case_handler,
@@ -92,10 +75,7 @@
 
 
 def panoptic_evaluate(
-    processing_pair: SemanticPair
-    | UnmatchedInstancePair
-    | MatchedInstancePair
-    | PanopticaResult,
+    processing_pair: SemanticPair | UnmatchedInstancePair | MatchedInstancePair | PanopticaResult,
     instance_approximator: InstanceApproximator | None = None,
     instance_matcher: InstanceMatchingAlgorithm | None = None,
     eval_metrics: list[_MatchingMetric] = [Metrics.DSC, Metrics.IOU, Metrics.ASSD],
@@ -147,18 +127,13 @@
     processing_pair.crop_data()
 
     if isinstance(processing_pair, SemanticPair):
-        assert (
-            instance_approximator is not None
-        ), "Got SemanticPair but not InstanceApproximator"
+        assert instance_approximator is not None, "Got SemanticPair but not InstanceApproximator"
         print("-- Got SemanticPair, will approximate instances")
-<<<<<<< HEAD
+        processing_pair = instance_approximator.approximate_instances(processing_pair)
         start = perf_counter()
         processing_pair = instance_approximator.approximate_instances(processing_pair)
         if log_times:
             print(f"-- Approximation took {perf_counter() - start} seconds")
-=======
-        processing_pair = instance_approximator.approximate_instances(processing_pair)
->>>>>>> c4ee23af
         debug_data["UnmatchedInstanceMap"] = processing_pair.copy()
 
     # Second Phase: Instance Matching
@@ -167,7 +142,6 @@
 
     if isinstance(processing_pair, UnmatchedInstancePair):
         print("-- Got UnmatchedInstancePair, will match instances")
-<<<<<<< HEAD
         assert instance_matcher is not None, "Got UnmatchedInstancePair but not InstanceMatchingAlgorithm"
         start = perf_counter()
         processing_pair = instance_matcher.match_instances(
@@ -175,12 +149,6 @@
         )
         if log_times:
             print(f"-- Matching took {perf_counter() - start} seconds")
-=======
-        assert (
-            instance_matcher is not None
-        ), "Got UnmatchedInstancePair but not InstanceMatchingAlgorithm"
-        processing_pair = instance_matcher.match_instances(processing_pair)
->>>>>>> c4ee23af
 
         debug_data["MatchedInstanceMap"] = processing_pair.copy()
 
@@ -190,9 +158,7 @@
 
     if isinstance(processing_pair, MatchedInstancePair):
         print("-- Got MatchedInstancePair, will evaluate instances")
-        start = perf_counter()
         processing_pair = evaluate_matched_instance(
-<<<<<<< HEAD
             processing_pair,
             eval_metrics=eval_metrics,
             decision_metric=decision_metric,
@@ -201,10 +167,6 @@
         )
         if log_times:
             print(f"-- Instance Evaluation took {perf_counter() - start} seconds")
-=======
-            processing_pair, iou_threshold=iou_threshold
-        )
->>>>>>> c4ee23af
 
     if isinstance(processing_pair, PanopticaResult):
         return processing_pair, debug_data
