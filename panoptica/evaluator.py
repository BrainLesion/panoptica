--- conflicted
+++ resolved
@@ -1,9 +1,6 @@
-<<<<<<< HEAD
 from abc import ABC, abstractmethod
 from typing import Type
 
-=======
->>>>>>> c0edc807
 import numpy as np
 
 from panoptica.instance_approximator import InstanceApproximator
@@ -22,13 +19,7 @@
 class Panoptic_Evaluator:
     def __init__(
         self,
-<<<<<<< HEAD
         expected_input: Type[SemanticPair] | Type[UnmatchedInstancePair] | Type[MatchedInstancePair] = MatchedInstancePair,
-=======
-        expected_input: type(SemanticPair)
-        | type(UnmatchedInstancePair)
-        | type(MatchedInstancePair) = type(MatchedInstancePair),
->>>>>>> c0edc807
         instance_approximator: InstanceApproximator | None = None,
         instance_matcher: InstanceMatchingAlgorithm | None = None,
         iou_threshold: float = 0.5,
@@ -47,12 +38,8 @@
         self.__iou_threshold = iou_threshold
 
     @measure_time
-    def evaluate(
-        self, processing_pair: _ProcessingPair
-    ) -> tuple[PanopticaResult, dict[str, _ProcessingPair]]:
-        assert (
-            type(processing_pair) == self.__expected_input
-        ), f"input not of expected type {self.__expected_input}"
+    def evaluate(self, processing_pair: _ProcessingPair) -> tuple[PanopticaResult, dict[str, _ProcessingPair]]:
+        assert type(processing_pair) == self.__expected_input, f"input not of expected type {self.__expected_input}"
         return panoptic_evaluate(
             processing_pair=processing_pair,
             instance_approximator=self.__instance_approximator,
@@ -62,10 +49,7 @@
 
 
 def panoptic_evaluate(
-    processing_pair: SemanticPair
-    | UnmatchedInstancePair
-    | MatchedInstancePair
-    | PanopticaResult,
+    processing_pair: SemanticPair | UnmatchedInstancePair | MatchedInstancePair | PanopticaResult,
     instance_approximator: InstanceApproximator | None = None,
     instance_matcher: InstanceMatchingAlgorithm | None = None,
     iou_threshold: float = 0.5,
@@ -104,15 +88,7 @@
         return processing_pair, debug_data
 
     if isinstance(processing_pair, SemanticPair):
-<<<<<<< HEAD
         assert instance_approximator is not None, "Got SemanticPair but not InstanceApproximator"
-
-        print("Approximate Instances")
-=======
-        assert (
-            instance_approximator is not None
-        ), "Got SemanticPair but not InstanceApproximator"
->>>>>>> c0edc807
         processing_pair = instance_approximator.approximate_instances(processing_pair)
         debug_data["UnmatchedInstanceMap"] = processing_pair.copy()
 
@@ -121,15 +97,7 @@
         processing_pair = _handle_zero_instances_cases(processing_pair)
 
     if isinstance(processing_pair, UnmatchedInstancePair):
-<<<<<<< HEAD
         assert instance_matcher is not None, "Got UnmatchedInstancePair but not InstanceMatchingAlgorithm"
-
-        print("Match Instances")
-=======
-        assert (
-            instance_matcher is not None
-        ), "Got UnmatchedInstancePair but not InstanceMatchingAlgorithm"
->>>>>>> c0edc807
         processing_pair = instance_matcher.match_instances(processing_pair)
 
         debug_data["MatchedInstanceMap"] = processing_pair.copy()
@@ -139,14 +107,7 @@
         processing_pair = _handle_zero_instances_cases(processing_pair)
 
     if isinstance(processing_pair, MatchedInstancePair):
-<<<<<<< HEAD
-        print("Evaluate Matched Instances")
         processing_pair = evaluate_matched_instance(processing_pair, iou_threshold=iou_threshold)
-=======
-        processing_pair = evaluate_matched_instance(
-            processing_pair, iou_threshold=iou_threshold
-        )
->>>>>>> c0edc807
 
     if isinstance(processing_pair, PanopticaResult):
         return processing_pair, debug_data
@@ -197,31 +158,4 @@
             dice_list=[],
             iou_list=[],
         )
-    return processing_pair
-
-
-if __name__ == "__main__":
-    from instance_approximator import (
-        CCABackend,
-        ConnectedComponentsInstanceApproximator,
-    )
-    from instance_evaluator import evaluate_matched_instance
-    from instance_matcher import NaiveOneToOneMatching
-
-    a = np.zeros([50, 50], dtype=int)
-    b = a.copy()
-    a[20:40, 10:20] = 1
-    b[20:35, 10:20] = 2
-
-    sample = SemanticPair(b, a)
-
-    evaluator = Panoptic_Evaluator(
-        expected_input=SemanticPair,
-        instance_approximator=ConnectedComponentsInstanceApproximator(
-            cca_backend=CCABackend.cc3d
-        ),
-        instance_matcher=NaiveOneToOneMatching(),
-    )
-
-    result, debug_data = evaluator.evaluate(sample)
-    print(result)+    return processing_pair