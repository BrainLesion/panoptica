--- conflicted
+++ resolved
@@ -52,14 +52,9 @@
             f"Recognition Quality / F1 Score (RQ): {self.rq}\n"
             f"Segmentation Quality (SQ): {self.sq} ± {self.sq_sd}\n"
             f"Panoptic Quality (PQ): {self.pq}\n"
-<<<<<<< HEAD
-            f"Average symmetric surface distance (ASSD): {self.instance_assd}\n"
-            f"volumetric instance-wise DICE: {self.instance_dice} ± {self.instance_dice_sd}"
-=======
-            f"DSC-based Segmentation Quality (DQ_DSC): {self.sq_dsc} ± {self.sq_dsc_sd}"
-            f"DSC-based Panoptic Quality (PQ_DSC): {self.pq_dsc}"
-            f"Average symmetric surface distance (ASSD): {self.assd}\n"
->>>>>>> 3274aea4
+            f"DSC-based Segmentation Quality (DQ_DSC): {self.sq_dsc} ± {self.sq_dsc_sd}\n"
+            f"DSC-based Panoptic Quality (PQ_DSC): {self.pq_dsc}\n"
+            f"Average symmetric surface distance (ASSD): {self.instance_assd} ± {self.instance_assd_sd}"
         )
 
     def to_dict(self):
@@ -73,17 +68,11 @@
             "sq": self.sq,
             "sq_sd": self.sq_sd,
             "pq": self.pq,
-<<<<<<< HEAD
-            "assd": self.instance_assd,
-            "assd_sd": self.instance_assd_sd,
-            "instance_dice": self.instance_dice,
-            "instance_dice_sd": self.instance_dice_sd,
-=======
             "sq_dsc": self.sq_dsc,
             "sq_dsc_sd": self.sq_dsc_sd,
             "pq_dsc": self.pq_dsc,
-            "assd": self.assd,
->>>>>>> 3274aea4
+            "assd": self.instance_assd,
+            "assd_sd": self.instance_assd_sd,
         }
 
     @property
@@ -203,21 +192,17 @@
         return np.std(self._dice_list)
 
     @property
-<<<<<<< HEAD
+    def pq_dsc(self) -> float:
+        """
+        Calculate the Panoptic Quality (PQ) based on DSC-based SQ and RQ.
+
+        Returns:
+            float: Panoptic Quality (PQ).
+        """
+        return self.sq_dsc * self.rq
+
+    @property
     def instance_assd(self) -> float:
-=======
-    def pq_dsc(self) -> float:
-        """
-        Calculate the Panoptic Quality (PQ) based on DSC-based SQ and RQ.
-
-        Returns:
-            float: Panoptic Quality (PQ).
-        """
-        return self.sq_dsc * self.rq
-
-    @property
-    def assd(self) -> float:
->>>>>>> 3274aea4
         """
         Get the average symmetric surface distance averaged over instances
 
