--- conflicted
+++ resolved
@@ -26,6 +26,8 @@
     Returns:
         np.ndarray: Copy of the remapped array
     """
+    if len(label_map) == 0:
+        return arr.copy()
     k = np.array(list(label_map.keys()), dtype=arr.dtype)
     v = np.array(list(label_map.values()), dtype=arr.dtype)
 
@@ -211,15 +213,8 @@
     Returns:
         list: All (reference_label, prediction_label) pairs
     """
-<<<<<<< HEAD
     pred_labels = [int(label) for label in np.unique(prediction_arr) if label > 0]
     ref_labels = [int(label) for label in ref_labels if label > 0]
-=======
-    if len(label_map) == 0:
-        return arr.copy()
-    k = np.array(list(label_map.keys()), dtype=arr.dtype)
-    v = np.array(list(label_map.values()), dtype=arr.dtype)
->>>>>>> a128d532
 
     return [
         (ref_label, pred_label)
