from panoptica.instance_approximator import (
    ConnectedComponentsInstanceApproximator,
    CCABackend,
)
from panoptica.instance_matcher import NaiveThresholdMatching
from panoptica.evaluator import Panoptic_Evaluator
from panoptica.panoptic_result import PanopticaResult
<<<<<<< HEAD
from panoptica.utils.processing_pair import SemanticPair, UnmatchedInstancePair, MatchedInstancePair
=======
from panoptica.utils.processing_pair import (
    SemanticPair,
    UnmatchedInstancePair,
    MatchedInstancePair,
)
>>>>>>> 91fc758c
<|MERGE_RESOLUTION|>--- conflicted
+++ resolved
@@ -5,12 +5,8 @@
 from panoptica.instance_matcher import NaiveThresholdMatching
 from panoptica.evaluator import Panoptic_Evaluator
 from panoptica.panoptic_result import PanopticaResult
-<<<<<<< HEAD
-from panoptica.utils.processing_pair import SemanticPair, UnmatchedInstancePair, MatchedInstancePair
-=======
 from panoptica.utils.processing_pair import (
     SemanticPair,
     UnmatchedInstancePair,
     MatchedInstancePair,
-)
->>>>>>> 91fc758c
+)