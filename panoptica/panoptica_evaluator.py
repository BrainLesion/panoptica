from time import perf_counter
from typing import Union
from typing import TYPE_CHECKING
from dataclasses import dataclass

from panoptica.instance_approximator import InstanceApproximator
from panoptica.instance_evaluator import evaluate_matched_instance
from panoptica.instance_matcher import InstanceMatchingAlgorithm
from panoptica.metrics import Metric
from panoptica.panoptica_result import PanopticaResult
from panoptica.utils.timing import measure_time
from panoptica.utils import EdgeCaseHandler
from panoptica.utils.citation_reminder import citation_reminder
from panoptica.utils.processing_pair import (
    MatchedInstancePair,
    SemanticPair,
    UnmatchedInstancePair,
    InputType,
    EvaluateInstancePair,
    IntermediateStepsData,
)
from panoptica.utils.input_check_and_conversion.sanity_checker import (
    sanity_check_and_convert_to_array,
)
import numpy as np
from panoptica.utils.config import SupportsConfig
from panoptica.utils.segmentation_class import (
    SegmentationClassGroups,
    LabelGroup,
    _NoSegmentationClassGroups,
)
from pathlib import Path

if TYPE_CHECKING:
    import torch
    import SimpleITK as sitk
    import nibabel as nib


@dataclass
class InstanceMetadata:
    """Holds metadata about instances needed for evaluation."""

    original_shape: tuple
    num_ref_labels: int
    num_pred_labels: int
    original_num_preds: int
    original_num_refs: int

    @classmethod
    def from_processing_pair(cls, processing_pair):
        """Create metadata from a processing pair."""
        max_ref = processing_pair.reference_arr.max()
        max_pred = processing_pair.prediction_arr.max()

        # Ensure we have enough labels for uneven classes
        max_labels = max(max_ref, max_pred)

        # Handle different types of processing pairs
        from panoptica.utils.processing_pair import (
            SemanticPair,
            UnmatchedInstancePair,
            MatchedInstancePair,
        )

        if isinstance(processing_pair, (UnmatchedInstancePair, MatchedInstancePair)):
            num_preds = processing_pair.n_prediction_instance
            num_refs = processing_pair.n_reference_instance
        else:
            # For SemanticPair, we don't have instance information yet
            # Will be populated later in the pipeline
            num_preds = 0
            num_refs = 0

        return cls(
            original_shape=processing_pair.prediction_arr.shape,
            num_ref_labels=max_labels,
            num_pred_labels=max_labels,
            original_num_preds=num_preds,
            original_num_refs=num_refs,
        )


class Panoptica_Evaluator(SupportsConfig):
    def __init__(
        self,
        expected_input: InputType = InputType.MATCHED_INSTANCE,
        instance_approximator: InstanceApproximator | None = None,
        instance_matcher: InstanceMatchingAlgorithm | None = None,
        edge_case_handler: EdgeCaseHandler | None = None,
        segmentation_class_groups: SegmentationClassGroups | None = None,
        instance_metrics: list[Metric] = [
            Metric.DSC,
            Metric.IOU,
            Metric.ASSD,
            Metric.RVD,
        ],
        global_metrics: list[Metric] = [Metric.DSC],
        decision_metric: Metric | None = None,
        decision_threshold: float | None = None,
        save_group_times: bool = False,
        log_times: bool = False,
        verbose: bool = False,
    ) -> None:
        """Creates a Panoptica_Evaluator, that saves some parameters to be used for all subsequent evaluations

        Args:
            expected_input (type, optional): Expected DataPair Input Type. Defaults to InputType.MATCHED_INSTANCE (which is type(MatchedInstancePair)).
            instance_approximator (InstanceApproximator | None, optional): Determines which instance approximator is used if necessary. Defaults to None.
            instance_matcher (InstanceMatchingAlgorithm | None, optional): Determines which instance matching algorithm is used if necessary. Defaults to None.

            edge_case_handler (edge_case_handler, optional): EdgeCaseHandler to be used. If none, will create the default one
            segmentation_class_groups (SegmentationClassGroups, optional): If not none, will evaluate per class group defined, instead of over all at the same time. A class group is a collection of labels that are considered of the same class / structure.

            instance_metrics (list[Metric]): List of all metrics that should be calculated between all instances
            global_metrics (list[Metric]): List of all metrics that should be calculated on the global binary masks

            decision_metric: (Metric | None, optional): This metric is the final decision point between True Positive and False Positive. Can be left away if the matching algorithm is used (it will match by a metric and threshold already)
            decision_threshold: (float | None, optional): Threshold for the decision_metric

            save_group_times(bool): If true, will save the computation time of each sample and put that into the result object.
            log_times (bool): If true, will print the times for the different phases of the pipeline.
            verbose (bool): If true, will spit out more details than you want.
        """
        self.__expected_input = expected_input
        #
        self.__instance_approximator = instance_approximator
        self.__instance_matcher = instance_matcher
        self.__eval_metrics = instance_metrics
        self.__global_metrics = global_metrics
        self.__decision_metric = decision_metric
        self.__decision_threshold = decision_threshold
        self.__resulting_metric_keys = None
        self.__save_group_times = save_group_times

        if segmentation_class_groups is None:
            segmentation_class_groups = _NoSegmentationClassGroups()
        self.__segmentation_class_groups = segmentation_class_groups

        self.__edge_case_handler = (
            edge_case_handler if edge_case_handler is not None else EdgeCaseHandler()
        )
        if self.__decision_metric is not None:
            assert (
                self.__decision_threshold is not None
            ), "decision metric set but no decision threshold for it"
        #
        self.__log_times = log_times
        self.__verbose = verbose

    @classmethod
    def _yaml_repr(cls, node) -> dict:
        return {
            "expected_input": node.__expected_input,
            "instance_approximator": node.__instance_approximator,
            "instance_matcher": node.__instance_matcher,
            "edge_case_handler": node.__edge_case_handler,
            "segmentation_class_groups": node.__segmentation_class_groups,
            "instance_metrics": node.__eval_metrics,
            "global_metrics": node.__global_metrics,
            "decision_metric": node.__decision_metric,
            "decision_threshold": node.__decision_threshold,
            "save_group_times": node.__save_group_times,
            "log_times": node.__log_times,
            "verbose": node.__verbose,
        }

    @citation_reminder
    @measure_time
    def evaluate(
        self,
        prediction_arr: Union[
            str,
            Path,
            np.ndarray,
            "torch.Tensor",
            "nib.nifti1.Nifti1Image",
            "sitk.Image",
        ],
        reference_arr: Union[
            str,
            Path,
            np.ndarray,
            "torch.Tensor",
            "nib.nifti1.Nifti1Image",
            "sitk.Image",
        ],
        result_all: bool = True,
        save_group_times: bool | None = None,
        log_times: bool | None = None,
        verbose: bool | None = None,
    ) -> dict[str, PanopticaResult]:
        # Sanity check input and convert to numpy arrays
        (prediction_arr, reference_arr), checker = sanity_check_and_convert_to_array(
            prediction_arr, reference_arr
        )
        # Take the numpy arrays and convert them to the panoptica internal data structure
        processing_pair = self.__expected_input(prediction_arr, reference_arr)
        assert isinstance(
            processing_pair, self.__expected_input.value
        ), f"input not of expected type {self.__expected_input}"

        self.__segmentation_class_groups.has_defined_labels_for(
            processing_pair.prediction_arr, raise_error=True
        )
        self.__segmentation_class_groups.has_defined_labels_for(
            processing_pair.reference_arr, raise_error=True
        )

        result_grouped: dict[str, PanopticaResult] = {}
        for group_name, label_group in self.__segmentation_class_groups.items():

            result_grouped[group_name] = self._evaluate_group(
                group_name,
                label_group,
                processing_pair,
                result_all,
                save_group_times=(
                    self.__save_group_times
                    if save_group_times is None
                    else save_group_times
                ),
                log_times=log_times,
                verbose=verbose,
            )
        return result_grouped

    @property
    def segmentation_class_groups_names(self) -> list[str]:
        return self.__segmentation_class_groups.keys()

    def set_log_group_times(self, should_save: bool):
        self.__save_group_times = should_save

    def _set_instance_approximator(self, instance_approximator: InstanceApproximator):
        self.__instance_approximator = instance_approximator

    def _set_instance_matcher(self, matcher: InstanceMatchingAlgorithm):
        self.__instance_matcher = matcher

    @property
    def resulting_metric_keys(self) -> list[str]:
        if self.__resulting_metric_keys is None:
            dummy_input = MatchedInstancePair(
                np.ones((1, 1, 1), dtype=np.uint8), np.ones((1, 1, 1), dtype=np.uint8)
            )
            res = self._evaluate_group(
                group_name="",
                label_group=LabelGroup(1, single_instance=False),
                processing_pair=dummy_input,
                result_all=True,
                save_group_times=False,
                log_times=False,
                verbose=False,
            )
            self.__resulting_metric_keys = list(res.to_dict().keys())
        return self.__resulting_metric_keys
        # panoptic_evaluate

    def _evaluate_group(
        self,
        group_name: str,
        label_group: LabelGroup,
        processing_pair,
        result_all: bool = True,
        verbose: bool | None = None,
        log_times: bool | None = None,
        save_group_times: bool = False,
    ) -> PanopticaResult:
        assert isinstance(label_group, LabelGroup)
        if self.__save_group_times or save_group_times:
            start_time = perf_counter()

        prediction_arr_grouped = label_group(processing_pair.prediction_arr)
        reference_arr_grouped = label_group(processing_pair.reference_arr)

        single_instance_mode = label_group.single_instance
        processing_pair_grouped = processing_pair.__class__(prediction_arr=prediction_arr_grouped, reference_arr=reference_arr_grouped)  # type: ignore
        decision_threshold = self.__decision_threshold
        if single_instance_mode and not isinstance(
            processing_pair, MatchedInstancePair
        ):
            processing_pair_grouped = MatchedInstancePair(
                prediction_arr=processing_pair_grouped.prediction_arr,
                reference_arr=processing_pair_grouped.reference_arr,
            )
            decision_threshold = 0.0

        result = panoptic_evaluate(
            input_pair=processing_pair_grouped,
            edge_case_handler=self.__edge_case_handler,
            instance_approximator=self.__instance_approximator,
            instance_matcher=self.__instance_matcher,
            instance_metrics=self.__eval_metrics,
            global_metrics=self.__global_metrics,
            decision_metric=self.__decision_metric,
            decision_threshold=decision_threshold,
            result_all=result_all,
            log_times=self.__log_times if log_times is None else log_times,
            verbose=True if verbose is None else verbose,
            verbose_calc=self.__verbose if verbose is None else verbose,
            label_group=label_group,
        )
        if self.__save_group_times or save_group_times:
            duration = perf_counter() - start_time
            result.computation_time = duration
        return result


def panoptic_evaluate(
    input_pair: SemanticPair | UnmatchedInstancePair | MatchedInstancePair,
    instance_approximator: InstanceApproximator | None = None,
    instance_matcher: InstanceMatchingAlgorithm | None = None,
    instance_metrics: list[Metric] = [Metric.DSC, Metric.IOU, Metric.ASSD],
    global_metrics: list[Metric] = [Metric.DSC],
    decision_metric: Metric | None = None,
    decision_threshold: float | None = None,
    edge_case_handler: EdgeCaseHandler | None = None,
    log_times: bool = False,
    result_all: bool = True,
    verbose=False,
    verbose_calc=False,
    label_group=None,
    **kwargs,
) -> PanopticaResult:
    """
    Perform panoptic evaluation on the given processing pair.

    Args:
        input_pair: The processing pair to be evaluated.
        instance_approximator: The instance approximator used for approximating instances.
        instance_matcher: The instance matcher used for matching instances.
        instance_metrics: List of metrics to calculate for each instance.
        global_metrics: List of metrics to calculate globally.
        decision_metric: Metric used for determining true positives.
        decision_threshold: Threshold for the decision metric.
        edge_case_handler: Handler for edge cases.
        log_times: Whether to log computation times.
        result_all: Whether to calculate all metrics.
        verbose: Whether to print verbose information.
        verbose_calc: Whether to print calculation details.
        label_group: Group of labels to consider.
        **kwargs: Additional keyword arguments.

    Returns:
        PanopticaResult: Result of the panoptic evaluation.

    Raises:
        AssertionError: If the input processing pair does not match the expected types.
        RuntimeError: If the end of the panoptic pipeline is reached without producing results.
    """
    if verbose:
        print("Panoptic: Start Evaluation")
    if edge_case_handler is None:
        edge_case_handler = EdgeCaseHandler()

    # Setup IntermediateStepsData
    intermediate_steps_data = IntermediateStepsData(input_pair)
    # Crops away unnecessary space of zeroes
    input_pair.crop_data()

    # Create initial metadata for parts handling
    instance_metadata = InstanceMetadata.from_processing_pair(input_pair)

    processing_pair = input_pair.copy()

    # First Phase: Instance Approximation
    if isinstance(processing_pair, SemanticPair):
        intermediate_steps_data.add_intermediate_arr_data(
            processing_pair.copy(), InputType.SEMANTIC
        )
        assert (
            instance_approximator is not None
        ), "Got SemanticPair but not InstanceApproximator"
        if verbose:
            print("-- Got SemanticPair, will approximate instances")
        start = perf_counter()

        processing_pair = instance_approximator.approximate_instances(
            processing_pair,
            label_group=label_group,
            **kwargs,
        )

        if log_times:
            print(f"-- Approximation took {perf_counter() - start} seconds")

        # Update instance metadata after approximation
        if isinstance(processing_pair, (UnmatchedInstancePair, MatchedInstancePair)):
            instance_metadata.original_num_preds = processing_pair.n_prediction_instance
            instance_metadata.original_num_refs = processing_pair.n_reference_instance

    # Second Phase: Instance Matching
    if isinstance(processing_pair, UnmatchedInstancePair):
        intermediate_steps_data.add_intermediate_arr_data(
            processing_pair.copy(), InputType.UNMATCHED_INSTANCE
        )
        processing_pair = _handle_zero_instances_cases(
            processing_pair,
            eval_metrics=instance_metrics,
            global_metrics=global_metrics,
            edge_case_handler=edge_case_handler,
        )

    if isinstance(processing_pair, UnmatchedInstancePair):
        if verbose:
            print("-- Got UnmatchedInstancePair, will match instances")
        assert (
            instance_matcher is not None
        ), "Got UnmatchedInstancePair but not InstanceMatchingAlgorithm"
        start = perf_counter()

        processing_pair = instance_matcher.match_instances(
            processing_pair,
            label_group=label_group,
            num_ref_labels=instance_metadata.num_ref_labels,
            processing_pair_orig_shape=instance_metadata.original_shape,
            **kwargs,
        )
        if log_times:
            print(f"-- Matching took {perf_counter() - start} seconds")

    # Third Phase: Instance Evaluation
    if isinstance(processing_pair, MatchedInstancePair):
        intermediate_steps_data.add_intermediate_arr_data(
            processing_pair.copy(), InputType.MATCHED_INSTANCE
        )
        processing_pair = _handle_zero_instances_cases(
            processing_pair,
            eval_metrics=instance_metrics,
            global_metrics=global_metrics,
            edge_case_handler=edge_case_handler,
        )

    if isinstance(processing_pair, MatchedInstancePair):
        if verbose:
            print("-- Got MatchedInstancePair, will evaluate instances")
        start = perf_counter()
        processing_pair = evaluate_matched_instance(
            processing_pair,
            eval_metrics=instance_metrics,
            decision_metric=decision_metric,
            decision_threshold=decision_threshold,
            **kwargs,
        )
        if log_times:
            print(f"-- Instance Evaluation took {perf_counter() - start} seconds")

    if isinstance(processing_pair, EvaluateInstancePair):
        # Update instance counts from the processed pair if available
        if (
            hasattr(processing_pair, "n_prediction_instance")
            and instance_metadata.original_num_preds == 0
        ):
            instance_metadata.original_num_preds = processing_pair.n_prediction_instance
        if (
            hasattr(processing_pair, "n_reference_instance")
            and instance_metadata.original_num_refs == 0
        ):
            instance_metadata.original_num_refs = processing_pair.n_reference_instance

<<<<<<< HEAD
=======
        # Detect if many-to-one mappings were used (like in MaximizeMergeMatching)
        # This happens when the effective number of prediction instances is less than original
        has_many_to_one_mappings = (
            processing_pair.num_pred_instances < instance_metadata.original_num_preds
        )
        
        # Use effective counts if many-to-one mappings were detected, otherwise use original counts
        final_num_pred_instances = (
            processing_pair.num_pred_instances if has_many_to_one_mappings
            else instance_metadata.original_num_preds
        )
        final_num_ref_instances = (
            processing_pair.num_ref_instances if has_many_to_one_mappings
            else instance_metadata.original_num_refs
        )

>>>>>>> 1b818103
        processing_pair = PanopticaResult(
            reference_arr=processing_pair.reference_arr,
            prediction_arr=processing_pair.prediction_arr,
            processing_pair_orig_shape=instance_metadata.original_shape,
<<<<<<< HEAD
            num_pred_instances=instance_metadata.original_num_preds,
            num_ref_instances=instance_metadata.original_num_refs,
=======
            num_pred_instances=final_num_pred_instances,
            num_ref_instances=final_num_ref_instances,
>>>>>>> 1b818103
            num_ref_labels=instance_metadata.num_ref_labels,
            label_group=label_group,
            tp=processing_pair.tp,
            list_metrics=processing_pair.list_metrics,
            global_metrics=global_metrics,
            edge_case_handler=edge_case_handler,
            intermediate_steps_data=intermediate_steps_data,
        )

    if isinstance(processing_pair, PanopticaResult):
        processing_pair._global_metrics = global_metrics
        if result_all:
            processing_pair.calculate_all(print_errors=verbose_calc)
        return processing_pair

    raise RuntimeError("End of panoptic pipeline reached without results")


def _handle_zero_instances_cases(
    processing_pair: UnmatchedInstancePair | MatchedInstancePair,
    edge_case_handler: EdgeCaseHandler,
    global_metrics: list[Metric],
    eval_metrics: list[Metric] = [Metric.DSC, Metric.IOU, Metric.ASSD],
) -> UnmatchedInstancePair | MatchedInstancePair | PanopticaResult:
    """
    Handle edge cases when comparing reference and prediction masks.

    Args:
        processing_pair: The processing pair containing reference and prediction data.
        edge_case_handler: Handler for edge cases.
        global_metrics: List of global metrics to calculate.
        eval_metrics: List of evaluation metrics to calculate for instances.

    Returns:
        UnmatchedInstancePair | MatchedInstancePair | PanopticaResult: The processed processing pair or evaluation result.
    """
    n_reference_instance = processing_pair.n_reference_instance
    n_prediction_instance = processing_pair.n_prediction_instance

    panoptica_result_args = {
        "list_metrics": {Metric[k.name]: [] for k in eval_metrics},
        "tp": 0,
        "edge_case_handler": edge_case_handler,
        "reference_arr": processing_pair.reference_arr,
        "prediction_arr": processing_pair.prediction_arr,
    }

    is_edge_case = False

    # Handle cases where either the reference or the prediction is empty
    if n_prediction_instance == 0 and n_reference_instance == 0:
        # Both references and predictions are empty, perfect match
        n_reference_instance = 0
        n_prediction_instance = 0
        is_edge_case = True
    elif n_reference_instance == 0:
        # All references are missing, only false positives
        n_reference_instance = 0
        n_prediction_instance = n_prediction_instance
        is_edge_case = True
    elif n_prediction_instance == 0:
        # All predictions are missing, only false negatives
        n_reference_instance = n_reference_instance
        n_prediction_instance = 0
        is_edge_case = True

    if is_edge_case:
        panoptica_result_args["global_metrics"] = global_metrics
        panoptica_result_args["num_ref_instances"] = n_reference_instance
        panoptica_result_args["num_pred_instances"] = n_prediction_instance
        return PanopticaResult(**panoptica_result_args)

    return processing_pair<|MERGE_RESOLUTION|>--- conflicted
+++ resolved
@@ -459,8 +459,6 @@
         ):
             instance_metadata.original_num_refs = processing_pair.n_reference_instance
 
-<<<<<<< HEAD
-=======
         # Detect if many-to-one mappings were used (like in MaximizeMergeMatching)
         # This happens when the effective number of prediction instances is less than original
         has_many_to_one_mappings = (
@@ -477,18 +475,12 @@
             else instance_metadata.original_num_refs
         )
 
->>>>>>> 1b818103
         processing_pair = PanopticaResult(
             reference_arr=processing_pair.reference_arr,
             prediction_arr=processing_pair.prediction_arr,
             processing_pair_orig_shape=instance_metadata.original_shape,
-<<<<<<< HEAD
-            num_pred_instances=instance_metadata.original_num_preds,
-            num_ref_instances=instance_metadata.original_num_refs,
-=======
             num_pred_instances=final_num_pred_instances,
             num_ref_instances=final_num_ref_instances,
->>>>>>> 1b818103
             num_ref_labels=instance_metadata.num_ref_labels,
             label_group=label_group,
             tp=processing_pair.tp,
