--- conflicted
+++ resolved
@@ -1,16 +1,7 @@
-<<<<<<< HEAD
-=======
 
 
->>>>>>> 17e53dc2
+
 # panoptica
-
-[![Python Versions](https://img.shields.io/pypi/pyversions/panoptica)](https://pypi.org/project/panoptica/)
-[![Stable Version](https://img.shields.io/pypi/v/panoptica?label=stable)](https://pypi.python.org/pypi/panoptica/)
-[![Documentation Status](https://readthedocs.org/projects/panoptica/badge/?version=latest)](http://panoptica.readthedocs.io/?badge=latest)
-[![tests](https://github.com/BrainLesion/panoptica/actions/workflows/tests.yml/badge.svg)](https://github.com/BrainLesion/panoptica/actions/workflows/tests.yml)
-[![codecov](https://codecov.io/gh/BrainLesion/panoptica/graph/badge.svg?token=A7FWUKO9Y4)](https://codecov.io/gh/BrainLesion/panoptica)
-[![License](https://img.shields.io/badge/License-Apache%202.0-blue.svg)](https://opensource.org/licenses/Apache-2.0)
 
 Computing instance-wise segmentation quality metrics for 2D and 3D semantic- and instance segmentation maps.
 
@@ -37,20 +28,12 @@
 
 ## Available Metrics
 
-<<<<<<< HEAD
-For tutorials featuring various use cases, see: <b>blinded link</b>
-=======
 > [!NOTE]
 > Panoptica supports a large range of metrics. <br>
-> An overview of the supported metrics and their formulas can be found here: [panoptica/metrics.md](https://github.com/BrainLesion/panoptica/tree/main/metrics.md)
->>>>>>> 17e53dc2
+> An overview of the supported metrics and their formulas can be found here: <b>blinded link</b>
 
 ## Use Cases & Tutorials
 
-<<<<<<< HEAD
-Panoptica supports a large range of metrics. An overview of the supported metrics and their formulas can be found: <b>blinded link</b>
-=======
->>>>>>> 17e53dc2
 
 ### Minimal example
 
@@ -73,20 +56,17 @@
 result, intermediate_steps_data = evaluator.evaluate(pred_masks, ref_masks)["ungrouped"]
 ```
 
-<<<<<<< HEAD
+
+> [!TIP]
+> We provide Jupyter Notebook tutorials showcasing various use cases. <br>
+> You can explore them here: <b>blinded link</b><br>
+
+### Semantic Segmentation Input
+
 <b>blinded figure</b>
 
 <b>blinded link to jupyter notebook tutorial</b>
-=======
 
-> [!TIP]
-> We provide Jupyter Notebook tutorials showcasing various use cases. <br>
-> You can explore them here: [BrainLesion/tutorials/panoptica](https://github.com/BrainLesion/tutorials/tree/main/panoptica) <br>
->>>>>>> 17e53dc2
-
-### Semantic Segmentation Input
-
-<img src="https://github.com/BrainLesion/panoptica/blob/main/examples/figures/semantic.png?raw=true" alt="semantic_figure" height="300"/>
 
 Although an instance-wise evaluation is highly relevant and desirable for many biomedical segmentation problems, they are still addressed as semantic segmentation problems due to the lack of appropriate instance labels.
 
@@ -102,11 +82,8 @@
 
 <b>blinded figure</b>
 
-<<<<<<< HEAD
 <b>blinded link to jupyter notebook tutorial</b>
 
-=======
->>>>>>> 17e53dc2
 It is a common issue that instance segmentation outputs feature good outlines but mismatched instance labels.
 For this case, the matcher module can be utilized to match instances and the evaluator to report metrics.
 
@@ -121,14 +98,7 @@
 
 <b>blinded figure</b>
 
-<<<<<<< HEAD
 <b>blinded link to jupyter notebook tutorial</b>
-=======
-[![nbviewer](https://raw.githubusercontent.com/jupyter/design/master/logos/Badges/nbviewer_badge.svg)](https://nbviewer.jupyter.org/github/BrainLesion/tutorials/blob/main/panoptica/example_spine_matched_instance.ipynb)
-<a target="_blank" href="https://colab.research.google.com/github/BrainLesion/tutorials/blob/main/panoptica/example_spine_matched_instance.ipynb">
-  <img src="https://colab.research.google.com/assets/colab-badge.svg" alt="Open In Colab"/>
-</a>
->>>>>>> 17e53dc2
 
 If your predicted instances already match the reference instances, you can directly compute metrics using the evaluator module.
 
@@ -142,16 +112,15 @@
 ### Using Configs (saving and loading)
 
 You can construct Panoptica_Evaluator (among many others) objects and save their arguments, so you can save project-specific configurations and use them later.
+
+<b>blinded link</b>
+
 It uses ruamel.yaml in a readable way.
 
-<<<<<<< HEAD
-<b>blinded link</b>
-=======
 [![nbviewer](https://raw.githubusercontent.com/jupyter/design/master/logos/Badges/nbviewer_badge.svg)](https://nbviewer.jupyter.org/github/BrainLesion/tutorials/blob/main/panoptica/example_config.ipynb)
 <a target="_blank" href="https://colab.research.google.com/github/BrainLesion/tutorials/blob/main/panoptica/example_config.ipynb">
   <img src="https://colab.research.google.com/assets/colab-badge.svg" alt="Open In Colab"/>
 </a>
->>>>>>> 17e53dc2
 
 ## Documentation
 
@@ -162,27 +131,4 @@
 > [!IMPORTANT]
 > If you use panoptica in your research, please cite it to support the development!
 
-<<<<<<< HEAD
-<b>Blinded Citation</b>
-=======
-Kofler, F., Möller, H., Buchner, J. A., de la Rosa, E., Ezhov, I., Rosier, M., Mekki, I., Shit, S., Negwer, M., Al-Maskari, R., Ertürk, A., Vinayahalingam, S., Isensee, F., Pati, S., Rueckert, D., Kirschke, J. S., Ehrlich, S. K., Reinke, A., Menze, B., Wiestler, B., & Piraud, M. (2023). *Panoptica -- instance-wise evaluation of 3D semantic and instance segmentation maps.* [arXiv preprint arXiv:2312.02608](https://arxiv.org/abs/2312.02608).
-
-```
-@misc{kofler2023panoptica,
-      title={Panoptica -- instance-wise evaluation of 3D semantic and instance segmentation maps}, 
-      author={Florian Kofler and Hendrik Möller and Josef A. Buchner and Ezequiel de la Rosa and Ivan Ezhov and Marcel Rosier and Isra Mekki and Suprosanna Shit and Moritz Negwer and Rami Al-Maskari and Ali Ertürk and Shankeeth Vinayahalingam and Fabian Isensee and Sarthak Pati and Daniel Rueckert and Jan S. Kirschke and Stefan K. Ehrlich and Annika Reinke and Bjoern Menze and Benedikt Wiestler and Marie Piraud},
-      year={2023},
-      eprint={2312.02608},
-      archivePrefix={arXiv},
-      primaryClass={cs.CV}
-}
-```
-
-## Contributing
-
-We welcome all kinds of contributions from the community!
-
-### Reporting Bugs, Feature Requests and Questions
-
-Please open a new issue [here](https://github.com/BrainLesion/panoptica/issues).
->>>>>>> 17e53dc2
+<b>Blinded Citation</b>