--- conflicted
+++ resolved
@@ -10,15 +10,13 @@
     SemanticPair,
 )
 
-<<<<<<< HEAD
-directory = turbopath(__file__).parent
+if __name__ == "__main__":
+    directory = turbopath(__file__).parent
 
-ref_masks = read_nifti(directory + "/spine_seg/semantic_example/sub-0007_mod-T2w_seg-spine_msk.nii.gz")
-pred_masks = read_nifti(directory + "/spine_seg/semantic_example/sub-0007_mod-T2w_seg-spine_msk_new.nii.gz")
+    ref_masks = read_nifti(directory + "/spine_seg/semantic_example/sub-0007_mod-T2w_seg-spine_msk.nii.gz")
+    pred_masks = read_nifti(directory + "/spine_seg/semantic_example/sub-0007_mod-T2w_seg-spine_msk_new.nii.gz")
 
-
-sample = SemanticPair(pred_masks, ref_masks)
-
+    sample = SemanticPair(pred_masks, ref_masks)
 
 evaluator = Panoptic_Evaluator(
     expected_input=SemanticPair,
@@ -30,30 +28,4 @@
     result, debug_data = evaluator.evaluate(sample)
     print(result)
 
-pr.dump_stats(directory + "/semantic_example.log")
-=======
-if __name__ == "__main__":
-    directory = turbopath(__file__).parent
-
-    ref_masks = read_nifti(
-        directory + "/spine_seg/semantic_example/sub-0007_mod-T2w_seg-spine_msk.nii.gz"
-    )
-    pred_masks = read_nifti(
-        directory
-        + "/spine_seg/semantic_example/sub-0007_mod-T2w_seg-spine_msk_new.nii.gz"
-    )
-
-    sample = SemanticPair(pred_masks, ref_masks)
-
-    evaluator = Panoptic_Evaluator(
-        expected_input=SemanticPair,
-        instance_approximator=ConnectedComponentsInstanceApproximator(),
-        instance_matcher=NaiveOneToOneMatching(),
-        iou_threshold=0.5,
-    )
-    with cProfile.Profile() as pr:
-        result, debug_data = evaluator.evaluate(sample)
-        print(result)
-
-    pr.dump_stats(directory + "/semantic_example.log")
->>>>>>> bf604e9a
+    pr.dump_stats(directory + "/semantic_example.log")